[package]
name = "python-lsp"
version = "0.1.0"
edition = "2021"

# See more keys and their definitions at https://doc.rust-lang.org/cargo/reference/manifest.html

[workspace]
members = ["crates/ruff_text_size", "crates/ruff_source_file", "crates/ruff_macros", "crates/ruff_index",
"crates/python_ast", "crates/python_parser", "crates/ruff_benchmark"]

[dependencies]
bitflags = "1.3.2"
encoding_rs = "0.8.32"
static_assertions = "1.1.0"
ruff_text_size = { path = "crates/ruff_text_size", package = "ruff_text_size" }
ruff_index = { path = "crates/ruff_index", package = "ruff_index" }
ruff_source_file = { path = "crates/ruff_source_file", package = "ruff_source_file" }
python_ast = { path = "crates/python_ast", package = "python_ast" }
python_parser = { path = "crates/python_parser", package = "python_parser" }
unicode-ident = "1.0.11"
itertools = "0.11.0"
<<<<<<< HEAD
memchr = "2.6.4"
=======
tokio = { version = "1.32.0", features = ["full"] }
tower-lsp = { version = "0.20.0", features = ["proposed"] }
ropey = "1.6.0"
dashmap = "5.5.3"
ouroboros = "0.18.0"
memchr = "2.6.4"
smallvec = "1.11.2"
>>>>>>> 293e1a14

[dev-dependencies]
insta = { version = "1.31.0", features = ["yaml"] }
pretty_assertions = "1.3.0"

[profile.release]
strip = true
lto = true
codegen-units = 1

[profile.profiling]
inherits = "release"
strip = false
debug = true

[profile.dev.package.insta]
opt-level = 3

[profile.dev.package.similar]
opt-level = 3<|MERGE_RESOLUTION|>--- conflicted
+++ resolved
@@ -20,17 +20,8 @@
 python_parser = { path = "crates/python_parser", package = "python_parser" }
 unicode-ident = "1.0.11"
 itertools = "0.11.0"
-<<<<<<< HEAD
-memchr = "2.6.4"
-=======
-tokio = { version = "1.32.0", features = ["full"] }
-tower-lsp = { version = "0.20.0", features = ["proposed"] }
-ropey = "1.6.0"
-dashmap = "5.5.3"
-ouroboros = "0.18.0"
 memchr = "2.6.4"
 smallvec = "1.11.2"
->>>>>>> 293e1a14
 
 [dev-dependencies]
 insta = { version = "1.31.0", features = ["yaml"] }
